--- conflicted
+++ resolved
@@ -31,13 +31,8 @@
          */
     public:
 
-<<<<<<< HEAD
-        HMM(std::vector<std::string> const & names) :
-            state_labels(names), N(names.size())
-=======
         explicit HMM(std::vector<std::string> const & names) :
             N(names.size()), state_labels(names)
->>>>>>> 7950e6ec
         {
             assert(N>0);
             assert(names.size() == N);
