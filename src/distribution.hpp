/*
 Copyright (C) 2017 Sascha Meiers
 Distributed under the MIT software license, see the accompanying
 file LICENSE.md or http://www.opensource.org/licenses/mit-license.php.
 */

#ifndef distribution_h
#define distribution_h

#include <iostream>
#include <vector>
#include <cassert>
#include "utils.hpp"
#include <boost/math/distributions/normal.hpp>
#include <boost/math/distributions/negative_binomial.hpp>
#include <boost/math/distributions/binomial.hpp>


namespace hmm {


    static const double MIN_EMISSION_LOG = -1e4;
    // TODO: check for p=0 or 1 in all pdfs --> take special care for log then!


    /**
     *  NegativeBinomial
     *  ----------------
     *  p(k) = {\Gamma(n + k) \over \Gamma(k+1) \Gamma(n) } p^n (1-p)^k
     *  Number of failures k before n-th success.
     *  Mean :=  n * (1-p)/p
     *  Variance := Mean/p
     */
    class NegativeBinomial
    {
    public:
        typedef unsigned TEmission;
        static const uint8_t dim = 1;
        boost::math::negative_binomial nb;


        NegativeBinomial(double p, double n) : nb(n,p)
        {}

        inline double calc_log_emission(std::vector<unsigned>::const_iterator iter) const
        {
            double pr = log(calc_emission(iter));
            if (pr < MIN_EMISSION_LOG)
                pr = MIN_EMISSION_LOG;
            return pr;
        }

        inline double calc_emission(std::vector<unsigned>::const_iterator iter) const
        {
            return boost::math::pdf(nb, *iter);
        }
    };

    std::ostream& operator<<(std::ostream& os, const NegativeBinomial& obj)
    {
        os << "Negative Binomial Distribution:" << std::endl;
        os << "       p = " << obj.nb.success_fraction() << std::endl;
        os << "       r = " << obj.nb.successes() << std::endl;
        os << "    mean = " << mean(obj.nb) << std::endl;
        os << "     var = " << variance(obj.nb) << std::endl;
        return os;
    }



    /**
     *  MultiVariate
     *  ------------
     *  A quick wrapper to sum up multiple 1-dim distirbutions of the same type into
     *  one "multivariate" one, in which components are independent.
     */
    template <typename TDistribution>
    class MultiVariate
    {
    public:
        uint8_t dim;
        std::vector<TDistribution> inner;
        double log_prior;

<<<<<<< HEAD
        MultiVariate(std::vector<TDistribution> const & distributions) :
            dim(distributions.size()), inner(distributions)
=======
        MultiVariate(std::vector<TDistribution> const & distributions, double _prior = 1) :
        inner(distributions), dim(distributions.size()), log_prior(log(_prior))
>>>>>>> 7950e6ec
        {
            assert(distributions.size() > 0 && distributions.size() < 256);
            for (auto dist : distributions)
                assert(dist.dim == (uint8_t)1);
        }

        inline double calc_log_emission(typename std::vector<typename TDistribution::TEmission>::const_iterator iter) const
        {
            double logp = 0;
            for (unsigned i=0; i<dim; ++i, ++iter)
                logp += inner[i].calc_log_emission(iter);
            logp += log_prior;
            if (logp < MIN_EMISSION_LOG)
                logp = MIN_EMISSION_LOG;
            return logp;
        }

        inline double calc_emission(std::vector<unsigned>::const_iterator iter) const
        {
            return exp(calc_log_emission(iter));
        }
    };

    template <typename TDistribution>
    std::ostream& operator<<(std::ostream& os, const MultiVariate<TDistribution>& obj)
    {
        os << "Multivariate distribution with " << (int)obj.dim << " dimensions:" << std::endl;
        for (unsigned i=0; i<obj.inner.size(); ++i)
            os << ">> " <<  i << ") " <<  obj.inner[i];
        os << std::endl;
        return os;
    }




    /**
     *  CombinedNegBinAndBinomial
     *  ----------------
     *  Model total coverage (w+c) by Negative Binomial and fraction c/(w+c) by
     *  a binomial distribution.
     */
    class CombinedNegBinAndBinomial
    {
    public:
        typedef unsigned TEmission;
        static const uint8_t dim = 2;
        boost::math::negative_binomial nb;
        double ratio;
        double prior;

        CombinedNegBinAndBinomial(double nb_p, double nb_r, double strand_ratio, double prior = 1) :
        nb(nb_r,nb_p), ratio(strand_ratio), prior(prior)
        {}

        inline double calc_log_emission(std::vector<unsigned>::const_iterator iter) const
        {
            double pr = log(calc_emission(iter));
            if (pr < MIN_EMISSION_LOG)
                pr = MIN_EMISSION_LOG;
            return pr;
        }

        inline double calc_emission(std::vector<unsigned>::const_iterator iter) const
        {
            unsigned c = *iter++;
            unsigned w = *iter++;
            boost::math::binomial_distribution<> binomial(c+w, ratio);
            return prior * boost::math::pdf(nb, w+c) * boost::math::pdf(binomial, w);
        }
    };


    
}
#endif /* distribution_h */<|MERGE_RESOLUTION|>--- conflicted
+++ resolved
@@ -82,13 +82,8 @@
         std::vector<TDistribution> inner;
         double log_prior;
 
-<<<<<<< HEAD
-        MultiVariate(std::vector<TDistribution> const & distributions) :
-            dim(distributions.size()), inner(distributions)
-=======
         MultiVariate(std::vector<TDistribution> const & distributions, double _prior = 1) :
         inner(distributions), dim(distributions.size()), log_prior(log(_prior))
->>>>>>> 7950e6ec
         {
             assert(distributions.size() > 0 && distributions.size() < 256);
             for (auto dist : distributions)
