<<<<<<< HEAD
#library(dplyr)
suppressPackageStartupMessages(library(data.table))
library(assertthat)
=======
library(data.table)
>>>>>>> 65440b1a
library(ggplot2)
library(scales)
suppressPackageStartupMessages(library(cowplot))

args <- commandArgs(trailingOnly = T)
if (length(args) != 2 | !grepl('\\.pdf$', args[2])) {
    warning("Usage: Rscript R/qc.R input-file output-pdf")
    quit(status = 1)
}
f_in <- args[1]
pdf_out <- args[2]

format_Mb <- function(x) {
    paste(comma(x/1e6), "Mb")
}

# Read counts & filter chromosomes (this is human-specific)
d = fread(f_in)
<<<<<<< HEAD
d = d[grepl('^(chr)?[0-9XY]+$', chrom),]
d = d[, chrom := factor(chrom, levels=unique(chrom), ordered=T)]

perSample <- d[, .(median = median(w+c)), by = .(sample, cell)]

=======
d = d[, chrom := sub('^chr','',chrom)][]
d = d[grepl('^([1-9]|[12][0-9]|X|Y)$', chrom),]
d = d[, chrom := factor(chrom, levels=as.character(c(1:22,'X','Y')), ordered = T)]
>>>>>>> 65440b1a

# check if column "class" was given
hmm_labels_present = FALSE;
if ("class" %in% colnames(d)) {
    hmm_labels_present = TRUE;
}

# Plot all cells
cairo_pdf(pdf_out, width=14, height=10, onefile = T)
for (sample_ in unique(d$sample))
{
<<<<<<< HEAD
    for (cell_ in unique(d[sample == sample_,]$cell))
    {
        message("Plotting ", sample_, ": ", cell_)
        e = d[sample == sample_ & cell == cell_,]
        
        if (!hmm_labels_present)
            e$rand_bg = rep(c("a","b"), nrow(e))[1:nrow(e)]
    
        binwidth = median(e$end - e$start)
        reads_per_bin = perSample[sample == sample_ & cell == cell_,]$median
        num_bins = nrow(e)
    
        # main plot:
        plt <- ggplot(e) +
            aes(x = (start+end)/2)
    
        if (hmm_labels_present) {
            plt <- plt +
                geom_rect(aes(xmin = start, xmax=end, ymin=-2*reads_per_bin, ymax=2*reads_per_bin, fill=class), inherit.aes=F, alpha=0.25)
                #scale_fill_manual(values = c("WC" = "darkolivegreen2", "CC" = "lightskyblue1", "WW" = "orange"))
        } else {
            plt <- plt +
                geom_rect(aes(xmin = start, xmax=end, ymin=-2*reads_per_bin, ymax=2*reads_per_bin, fill=rand_bg), inherit.aes=F, alpha=0.25)
        }
        plt <- plt +
            geom_bar(aes(y = -w, width=(end-start)), stat='identity', position = 'identity', fill='darkorange') +
            geom_bar(aes(y = c, width=(end-start)), stat='identity', position = 'identity', fill='dodgerblue3') +
            coord_flip(expand = F, ylim=c(-2*reads_per_bin,2*reads_per_bin)) +
            facet_grid(.~chrom, switch="x") +
            ylab("Watson | Crick") +
            xlab(NULL) +
            scale_x_continuous(breaks = pretty_breaks(12), labels = format_Mb) +
            scale_y_continuous(breaks = pretty_breaks(3)) + 
            theme_classic() +
            theme(panel.margin = unit(0, "lines"),
                  axis.text.x = element_blank(),
                  axis.ticks.x = element_blank(),
                  strip.background = element_rect(fill = NA, colour=NA))
    
        # add vertical bars at +/- median:
        chrom_sizes = e[, .(xend = max(end)), by=chrom]
        plt <- plt + geom_segment(data=chrom_sizes, aes(xend = xend, x=0, y=-reads_per_bin, yend=-reads_per_bin),  linetype="dotted", col="darkgrey") +
                     geom_segment(data=chrom_sizes, aes(xend = xend, x=0, y=+reads_per_bin, yend=+reads_per_bin),  linetype="dotted", col="darkgrey")
    
        # Histogram:
        e.melt <- melt.data.table(e, c("chrom","start","end"), measure.vars = c("w","c"), variable.name = "strand", value.name = "coverage")
        plt_hist <- ggplot(e.melt) + 
            aes(coverage, fill = strand, col = strand, y = ..scaled..) +
            geom_density(adjust=0.5, alpha=0.3) +
            scale_x_continuous(limits = c(0,3*reads_per_bin), breaks = pretty_breaks(4), labels = comma) +
            theme(axis.title.y = element_blank())
    
        # Binwidth histogram
        plt_binsize <- ggplot(e) + aes(end-start) + geom_histogram(binwidth=10e3) +
            coord_cartesian(xlim=c(0,2.5*binwidth)) + xlab("binsize") +
            scale_x_continuous(label=comma, breaks = pretty_breaks(4)) +
            theme(axis.title.y = element_blank())
    
        # total count histogram
        plt_covhist <- ggplot(e) + aes(w+c) + geom_histogram(binwidth=5) +
            xlab("coverage") + theme(axis.title.y = element_blank()) +
            scale_x_continuous(limits = c(0, 5*reads_per_bin), label=comma, breaks = pretty_breaks(3))
        
        if (nchar(sample_)>20) sample_ = paste0(substr(sample_,1,20), "...")
        if (nchar(cell_)>20) cell_ = paste0(substr(cell_,1,20), "...")
        
        all <- ggdraw() + draw_plot(plt) + 
            draw_plot(plt_hist,    .74, .75, .25,.2) +
            draw_plot(plt_binsize, .56, .75, .18, .2) +
            draw_plot(plt_covhist, .38, .75, .18, .2) +
            draw_label(paste("Sample:", sample_), x=.17, y=.97, vjust=1, hjust=0, size = 14) +
            draw_label(paste("Cell:", cell_),     x=.17, y=.94, vjust=1, hjust=0, size = 14) +
            draw_label(paste("Avg. binwidth:", format(binwidth, big.mark=",")), x=.17, y=.91, vjust=1, hjust=0, size=10) +
            draw_label(paste("Number bins:", format(num_bins, big.mark=",")), x=.17, y=.89, vjust=1, hjust=0, size=10) +
            draw_label(paste("Reads/bin:", reads_per_bin), x=.17, y=.87, vjust=1, hjust=0, size=10)
=======
    for (ce in unique(d[sample == s,]$cell))
    {
        message(paste("Plotting sample", s, "cell", ce,"into",pdf_out))
        e = d[sample == s & cell == ce,]
        
        e$rand_bg = rep(c("a","b"), nrow(e))[1:nrow(e)]
        binwidth = median(e$end - e$start)
        reads_per_bin = median(e$w + e$c)
        chrom_sizes = e[, .(xend = max(end)), by = chrom]
        num_bins = nrow(e)
		y_limit = 2*reads_per_bin+1
    
        # main plot:
        plt <- ggplot(e) +
            aes(x = (start+end)/2) +
            # background rectangles so you see how large the bins are
            #geom_rect(aes(xmin = start, xmax=end, ymin=-2*reads_per_bin, ymax=2*reads_per_bin, fill=rand_bg), inherit.aes=F, alpha=0.2) +
            # Watson/Crick bars
            geom_bar(aes(y = -w, width=(end-start)), stat='identity', position = 'identity', fill='sandybrown') +
            geom_bar(aes(y = c, width=(end-start)), stat='identity', position = 'identity', fill='paleturquoise4') +
            # Trim image to 2*median cov
            coord_flip(expand = F, ylim=c(-y_limit, y_limit)) +
            facet_grid(.~chrom, switch="x") +
            ylab("Watson | Crick") + xlab(NULL) +
            scale_x_continuous(breaks = pretty_breaks(12), labels = format_Mb) +
            scale_y_continuous(breaks = pretty_breaks(3)) + 
            theme_classic() +
            theme(panel.margin = unit(0, "lines"),
                  axis.text.x = element_blank(),
                  axis.ticks.x = element_blank(),
                  strip.background = element_rect(fill = NA, colour=NA)) + 
            guides(fill = FALSE) +
            # Dotted lines at median bin count
            geom_segment(data=chrom_sizes, aes(xend = xend, x=0, y=-reads_per_bin, yend=-reads_per_bin),  linetype="dotted", col="darkgrey") +
            geom_segment(data=chrom_sizes, aes(xend = xend, x=0, y=+reads_per_bin, yend=+reads_per_bin),  linetype="dotted", col="darkgrey") +
			geom_segment(data = chrom_sizes, aes(xend = xend, x=0), y=0, yend=0, size=0.5)
    
        # Histogram:
        e.melt <- melt.data.table(e, c("chrom","start","end"), measure.vars = c("w","c"), variable.name = "strand", value.name = "coverage")
        plt_hist <- ggplot(e.melt) + 
            aes(coverage, fill = strand, col = strand, y = ..scaled..) +
            geom_density(alpha=0.3) +
            scale_x_continuous(limits = c(0,3*reads_per_bin), breaks = pretty_breaks(4), labels = comma) +
            theme(axis.title.y = element_blank())
    
        # count histogram
        plt_covhist <- ggplot(e) + aes(w+c) + geom_histogram(bins = 30) +
            xlab("coverage") + theme(axis.title.y = element_blank()) +
            scale_x_continuous(limits = c(0, 5*reads_per_bin), label=comma, breaks = pretty_breaks(3))
        
        s_name = substr(s,1,25)
        if (nchar(s)>25) s_name = paste0(s_name, "...")
        
        all <- ggdraw() + draw_plot(plt) +
		    draw_plot(plt_hist,    .74, .75, .25, .2) +
            draw_plot(plt_covhist, .56, .75, .18, .2) +
            draw_label(paste("Sample:", s_name), x=.4, y=.97, vjust=1, hjust=0, size = 14) +
            draw_label(paste("Median binwidth:", format(round(binwidth/1000,0), big.mark=",", scientific=F),"kb"), x=.4, y=.94, vjust=1, hjust=0, size=10) +
            draw_label(paste("Number bins:", format(num_bins, big.mark=",")), x=.4, y=.92, vjust=1, hjust=0, size=10) +
            draw_label(paste("Median reads/bin (dotted):", reads_per_bin), x=.4, y=.90, vjust=1, hjust=0, size=10) +
			draw_label(paste0("Plot limits: [-", y_limit, ",", y_limit, "]"), x=.4, y=.88, vjust=1, hjust=0, size=10)
>>>>>>> 65440b1a
        print(all)
    }
}
dev.off()<|MERGE_RESOLUTION|>--- conflicted
+++ resolved
@@ -1,13 +1,7 @@
-<<<<<<< HEAD
-#library(dplyr)
-suppressPackageStartupMessages(library(data.table))
-library(assertthat)
-=======
 library(data.table)
->>>>>>> 65440b1a
 library(ggplot2)
 library(scales)
-suppressPackageStartupMessages(library(cowplot))
+library(cowplot)
 
 args <- commandArgs(trailingOnly = T)
 if (length(args) != 2 | !grepl('\\.pdf$', args[2])) {
@@ -23,105 +17,14 @@
 
 # Read counts & filter chromosomes (this is human-specific)
 d = fread(f_in)
-<<<<<<< HEAD
-d = d[grepl('^(chr)?[0-9XY]+$', chrom),]
-d = d[, chrom := factor(chrom, levels=unique(chrom), ordered=T)]
-
-perSample <- d[, .(median = median(w+c)), by = .(sample, cell)]
-
-=======
 d = d[, chrom := sub('^chr','',chrom)][]
 d = d[grepl('^([1-9]|[12][0-9]|X|Y)$', chrom),]
 d = d[, chrom := factor(chrom, levels=as.character(c(1:22,'X','Y')), ordered = T)]
->>>>>>> 65440b1a
-
-# check if column "class" was given
-hmm_labels_present = FALSE;
-if ("class" %in% colnames(d)) {
-    hmm_labels_present = TRUE;
-}
 
 # Plot all cells
 cairo_pdf(pdf_out, width=14, height=10, onefile = T)
-for (sample_ in unique(d$sample))
+for (s in unique(d$sample))
 {
-<<<<<<< HEAD
-    for (cell_ in unique(d[sample == sample_,]$cell))
-    {
-        message("Plotting ", sample_, ": ", cell_)
-        e = d[sample == sample_ & cell == cell_,]
-        
-        if (!hmm_labels_present)
-            e$rand_bg = rep(c("a","b"), nrow(e))[1:nrow(e)]
-    
-        binwidth = median(e$end - e$start)
-        reads_per_bin = perSample[sample == sample_ & cell == cell_,]$median
-        num_bins = nrow(e)
-    
-        # main plot:
-        plt <- ggplot(e) +
-            aes(x = (start+end)/2)
-    
-        if (hmm_labels_present) {
-            plt <- plt +
-                geom_rect(aes(xmin = start, xmax=end, ymin=-2*reads_per_bin, ymax=2*reads_per_bin, fill=class), inherit.aes=F, alpha=0.25)
-                #scale_fill_manual(values = c("WC" = "darkolivegreen2", "CC" = "lightskyblue1", "WW" = "orange"))
-        } else {
-            plt <- plt +
-                geom_rect(aes(xmin = start, xmax=end, ymin=-2*reads_per_bin, ymax=2*reads_per_bin, fill=rand_bg), inherit.aes=F, alpha=0.25)
-        }
-        plt <- plt +
-            geom_bar(aes(y = -w, width=(end-start)), stat='identity', position = 'identity', fill='darkorange') +
-            geom_bar(aes(y = c, width=(end-start)), stat='identity', position = 'identity', fill='dodgerblue3') +
-            coord_flip(expand = F, ylim=c(-2*reads_per_bin,2*reads_per_bin)) +
-            facet_grid(.~chrom, switch="x") +
-            ylab("Watson | Crick") +
-            xlab(NULL) +
-            scale_x_continuous(breaks = pretty_breaks(12), labels = format_Mb) +
-            scale_y_continuous(breaks = pretty_breaks(3)) + 
-            theme_classic() +
-            theme(panel.margin = unit(0, "lines"),
-                  axis.text.x = element_blank(),
-                  axis.ticks.x = element_blank(),
-                  strip.background = element_rect(fill = NA, colour=NA))
-    
-        # add vertical bars at +/- median:
-        chrom_sizes = e[, .(xend = max(end)), by=chrom]
-        plt <- plt + geom_segment(data=chrom_sizes, aes(xend = xend, x=0, y=-reads_per_bin, yend=-reads_per_bin),  linetype="dotted", col="darkgrey") +
-                     geom_segment(data=chrom_sizes, aes(xend = xend, x=0, y=+reads_per_bin, yend=+reads_per_bin),  linetype="dotted", col="darkgrey")
-    
-        # Histogram:
-        e.melt <- melt.data.table(e, c("chrom","start","end"), measure.vars = c("w","c"), variable.name = "strand", value.name = "coverage")
-        plt_hist <- ggplot(e.melt) + 
-            aes(coverage, fill = strand, col = strand, y = ..scaled..) +
-            geom_density(adjust=0.5, alpha=0.3) +
-            scale_x_continuous(limits = c(0,3*reads_per_bin), breaks = pretty_breaks(4), labels = comma) +
-            theme(axis.title.y = element_blank())
-    
-        # Binwidth histogram
-        plt_binsize <- ggplot(e) + aes(end-start) + geom_histogram(binwidth=10e3) +
-            coord_cartesian(xlim=c(0,2.5*binwidth)) + xlab("binsize") +
-            scale_x_continuous(label=comma, breaks = pretty_breaks(4)) +
-            theme(axis.title.y = element_blank())
-    
-        # total count histogram
-        plt_covhist <- ggplot(e) + aes(w+c) + geom_histogram(binwidth=5) +
-            xlab("coverage") + theme(axis.title.y = element_blank()) +
-            scale_x_continuous(limits = c(0, 5*reads_per_bin), label=comma, breaks = pretty_breaks(3))
-        
-        if (nchar(sample_)>20) sample_ = paste0(substr(sample_,1,20), "...")
-        if (nchar(cell_)>20) cell_ = paste0(substr(cell_,1,20), "...")
-        
-        all <- ggdraw() + draw_plot(plt) + 
-            draw_plot(plt_hist,    .74, .75, .25,.2) +
-            draw_plot(plt_binsize, .56, .75, .18, .2) +
-            draw_plot(plt_covhist, .38, .75, .18, .2) +
-            draw_label(paste("Sample:", sample_), x=.17, y=.97, vjust=1, hjust=0, size = 14) +
-            draw_label(paste("Cell:", cell_),     x=.17, y=.94, vjust=1, hjust=0, size = 14) +
-            draw_label(paste("Avg. binwidth:", format(binwidth, big.mark=",")), x=.17, y=.91, vjust=1, hjust=0, size=10) +
-            draw_label(paste("Number bins:", format(num_bins, big.mark=",")), x=.17, y=.89, vjust=1, hjust=0, size=10) +
-            draw_label(paste("Reads/bin:", reads_per_bin), x=.17, y=.87, vjust=1, hjust=0, size=10)
-=======
     for (ce in unique(d[sample == s,]$cell))
     {
         message(paste("Plotting sample", s, "cell", ce,"into",pdf_out))
@@ -183,7 +86,6 @@
             draw_label(paste("Number bins:", format(num_bins, big.mark=",")), x=.4, y=.92, vjust=1, hjust=0, size=10) +
             draw_label(paste("Median reads/bin (dotted):", reads_per_bin), x=.4, y=.90, vjust=1, hjust=0, size=10) +
 			draw_label(paste0("Plot limits: [-", y_limit, ",", y_limit, "]"), x=.4, y=.88, vjust=1, hjust=0, size=10)
->>>>>>> 65440b1a
         print(all)
     }
 }
